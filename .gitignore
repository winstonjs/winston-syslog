--- conflicted
+++ resolved
@@ -1,7 +1,4 @@
 node_modules
 npm-debug.log
-<<<<<<< HEAD
 .idea
-=======
-*.sw*
->>>>>>> 8291f7b3
+*.sw*