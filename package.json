--- conflicted
+++ resolved
@@ -29,15 +29,11 @@
     "syslog"
   ],
   "dependencies": {
-<<<<<<< HEAD
-    "cycle": "^1.0.3",
     "glossy": "^0.1.7"
-=======
     "eslint-config-populist": "^4.2.0",
     "glossy": "^0.1.7",
     "sinon": "^8.0.2",
     "vows": "^0.8.3"
->>>>>>> 2cf62b1d
   },
   "optionalDependencies": {
     "unix-dgram": "2.0.3"
